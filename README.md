# WorkHive - Job Platform Microservices

[![MongoDB](https://img.shields.io/badge/MongoDB-6.x+-green.svg)](https://www.mongodb.com/)
[![Express](https://img.shields.io/badge/Express-5.x+-green.svg)](https://expressjs.com/)
[![React](https://img.shields.io/badge/React-18.x+-blue.svg)](https://reactjs.org/)
[![Node.js](https://img.shields.io/badge/Node.js-18.x+-green.svg)](https://nodejs.org/)
[![Docker](https://img.shields.io/badge/Docker-Ready-blue.svg)](https://www.docker.com/)

WorkHive is a comprehensive, production-ready job platform built with modern technologies and microservices architecture. It provides a scalable solution for job seekers, employers, and administrators with real-time features and robust authentication.

---

## 🚀 Live Demo

Check out the live version here: [WorkHive](https://workhive-microservice.vercel.app)

## Architecture Overview

```
WorkHive/
├── client/                    # React Frontend Application
├── server/                     # Backend Microservices
│   ├── auth-service/          # Authentication & User Management
│   ├── job-service/           # Job CRUD Operations
│   ├── application-service/   # Job Application Management
│   ├── notification-service/  # Real-time Notifications
│   ├── proxy/                 # NGINX API Gateway
│   └── docker-compose.yml     # Container Orchestration
└── README.md                  # This file
```

The platform follows a **microservices architecture** where each service is isolated, scalable, and communicates through RabbitMQ message broker. The NGINX reverse proxy acts as an API gateway, routing requests to appropriate services.

**Each service follows a three-layered architecture, consisting of the API layer (routes and middleware), the Service layer (business logic), and the Repository layer (database models and queries).**

---

## Features

### User Management & Authentication

- **Multi-factor Authentication**: JWT, OTP, Magic Login (passwordless)
- **Role-based Access Control**: Job Seekers, Employers, Administrators
- **Security Features**: Login notifications with location/browser detection
- **Account Management**: Password reset, email verification, account suspension

### Job Management

- **For Employers**: Create, update, close, and renew job postings
- **For Job Seekers**: Browse, like, save, and apply to jobs
- **Advanced Features**: Job statistics, category-based filtering
- **Admin Controls**: Global job management and moderation

### Application System

- **Application Tracking**: Real-time status updates (pending, shortlisted, accepted, rejected)
- **Resume Management**: File upload with Firebase storage
- **Employer Dashboard**: Manage applications with bulk actions
- **Notification Integration**: Automated alerts for status changes

### Real-time Notifications

- **Live Updates**: WebSocket-based real-time notifications
- **Email Integration**: Mailtrap (development) and MailJet (production)
- **Smart Alerts**: Application updates, job matches, system notifications
- **Notification Center**: Centralized inbox with read/unread status

<<<<<<< HEAD
### Analytics & Reporting
=======
###  Analytics
>>>>>>> 89797f3d

- **Employer Insights**: Application statistics per job posting
- **Admin Dashboard**: Platform-wide usage analytics

---

## Technology Stack

### Backend (Server)

- **Runtime**: Node.js 22.x+ with Express.js
- **Database**: MongoDB 6.x+ with Mongoose ODM
- **Message Broker**: RabbitMQ (AMQP protocol)
- **Authentication**: JWT tokens with secure cookie storage
- **API Gateway**: NGINX reverse proxy
- **File Storage**: Firebase Cloud Storage
- **Email Services**: Mailtrap (dev), MailJet (production)
- **Testing**: Jest with comprehensive coverage
- **Documentation**: Swagger
- **Containerization**: Docker & Docker Compose

### Frontend (Client)

- **Framework**: React 18.x+ with Vite build tool
- **State Management**: Redux Toolkit for global state
- **API Layer**: TanStack Query for data fetching and caching
- **Routing**: React Router DOM v6
- **HTTP Client**: Axios with interceptors
- **Styling**: Tailwind CSS for responsive design
- **Authentication**: Integrated JWT and cookie handling

---

## 📋 Prerequisites

Before setting up WorkHive, ensure you have:

### Required Software

- **Node.js** >= 22.x ([Download](https://nodejs.org/))
- **MongoDB** >= 6.x (Local or [MongoDB Atlas](https://www.mongodb.com/cloud/atlas))
- **RabbitMQ** >= 3.13.x ([Download](https://www.rabbitmq.com/download.html))
- **Docker** >= 24.x & Docker Compose >= 2.x ([Get Docker](https://docs.docker.com/get-docker/))
- **Git** >= 2.40 ([Download](https://git-scm.com/downloads))

### External Services

- **Firebase Project** for file storage ([Setup Guide](https://firebase.google.com/docs/admin/setup))
- **Mailtrap Account** for development emails ([Sign up](https://mailtrap.io/))
- **MailJet Account** for production emails ([Sign up](https://www.mailjet.com/))
- **IPInfo API Key** for location services ([Get API Key](https://ipinfo.io/))

---

## ⚡ Quick Start

### 1. Clone the Repository

```bash
git clone https://github.com/mobin04/workhive-microservice.git
cd workhive-microservice
```

### 2. Backend Setup

```bash
# Navigate to server directory
cd server

# Copy environment variables for each service
cp auth-service/.env.example auth-service/.env
cp job-service/.env.example job-service/.env
cp application-service/.env.example application-service/.env
cp notification-service/.env.example notification-service/.env

# Configure your environment variables (see Environment Variables section)
# Then build and start all services
docker-compose up --build
```

### 3. Frontend Setup

```bash
# Open a new terminal and navigate to client directory
cd client

# Install dependencies
npm install

# Copy environment variables
cp .env.example .env.local

# Start development server
npm run dev
```

### 4. Access the Application

- **Frontend**: http://localhost:5173
- **API Gateway**: http://localhost (routes to backend services via nginx proxy)
- **API Documentation**:
  - Auth Service: http://localhost/api/v2/auth/api-docs
  - Job Service: http://localhost/api/v2/jobs/api-docs
  - Application Service: http://localhost/api/v2/applications/api-docs
  - Notification Service: http://localhost/api/v2/notifications/api-docs

---

## 🔧 Environment Variables

### Backend Configuration

Each microservice requires its own `.env` file. Here's the template for the auth service `Copy the below env variable and paste this on all services and apply the values` :

```bash
# Application Settings
PORT_AUTH=8001
NODE_ENV=development
API_URL=http://127.0.0.1:8000
FRONTEND_URL=http://localhost:5173

# Database
MONGO_URI_AUTH=mongodb://localhost:27017/workhive-auth

# JWT Configuration
JWT_SECRET=your-super-secret-jwt-key-here
JWT_COOKIE_EXPIRES_IN=60
JWT_EXPIRES_IN=60d
JWT_SIGNUP_EXPIRE=10m
JWT_LOGIN_EXPIRE=10m

# Firebase Storage
TYPE=service_account
PROJECT_ID=your-firebase-project-id
PRIVATE_KEY_ID=your-firebase-private-key-id
PRIVATE_KEY="-----BEGIN PRIVATE KEY-----\nyour-firebase-private-key\n-----END PRIVATE KEY-----\n"
STORAGE_BUCKET_NAME=your-firebase-bucket-name

# Email Services - Mailtrap (Development)
MAILTRAP_USER_NAME=your-mailtrap-username
MAILTRAP_PASSWORD=your-mailtrap-password
MAILTRAP_HOST=sandbox.smtp.mailtrap.io
MAILTRAP_PORT=2525

# Email Services - MailJet (Production)
MAIL_JET_PRIVATE_KEY=your-mailjet-private-key
MAIL_JET_PUBLIC_KEY=your-mailjet-public-key
EMAIL_FROM_ME=noreply@workhive.com
MAIL_JET_HOST=in-v3.mailjet.com
MAIL_JET_PORT=587

# External APIs
IPINFO_API_KEY=your-ipinfo-api-key

# Message Broker
MESSAGE_BROKER_URL=amqp://localhost:5672
APPLICATION_EXCHANGE_NAME=application.exchange

# API Configuration
API_BASE_URL_AUTH=/api/v2/auth
SWAGGER_URL_AUTH=http://localhost/api/v2/auth
```

### Frontend Configuration

Create a `.env` file in the client directory:

```bash
# API Base URL
VITE_API_URL=http://localhost/api/v2
# Socket URL for live notification (Give the notification-service URL)
VITE_SOCKET_URL=http://localhost:8004
# Mapbox API key for getting coordinations
VITE_MAPBOX_API_KEY=your-mapbox-api-key
```

---

## 🎯 API Endpoints

The NGINX API Gateway routes requests to the following services:

| Service                  | Base URL                                | Description                                           |
| ------------------------ | --------------------------------------- | ----------------------------------------------------- |
| **Auth Service**         | `http://localhost/api/v2/auth`          | User authentication, registration, profile management |
| **Job Service**          | `http://localhost/api/v2/jobs`          | Job CRUD operations, search, and filtering            |
| **Application Service**  | `http://localhost/api/v2/applications`  | Job application management and tracking               |
| **Notification Service** | `http://localhost/api/v2/notifications` | Real-time notifications and messaging                 |

### Key API Endpoints

#### Authentication

```
POST /api/v2/auth/signup              # User registration
POST /api/v2/auth/login               # User login
POST /api/v2/auth/magic-login         # Passwordless login
POST /api/v2/auth/verify-otp          # OTP verification
GET  /api/v2/auth/profile             # Get user profile
PATCH  /api/v2/auth/profile           # Update user profile
```

#### Jobs

```
GET    /api/v2/jobs                   # List all jobs
POST   /api/v2/jobs                   # Create new job (Employer)
GET    /api/v2/jobs/:id               # Get job details
PATCH    /api/v2/jobs/:id             # Update job (Employer)
DELETE /api/v2/jobs/:id               # Delete job (Employer/Admin)
POST   /api/v2/jobs/:id/like          # Like/Unlike job
```

#### Applications

```
GET  /api/v2/applications               # List applications
POST /api/v2/applications               # Submit job application
PATCH  /api/v2/applications/:id/status  # Update application status (Employer)
```

---

## 🧪 Testing

### Backend Testing

Each microservice includes comprehensive Jest test suites:

```bash
# Test a specific service
cd server/auth-service
npm run test

# Test with coverage
npm run test:coverage
```

### Frontend Testing

```bash
cd client
npm run test           # Run all tests
npm run test:coverage  # Run tests with coverage
npm run test:watch     # Run tests in watch mode
```

---

## 🚀 Deployment

### Development Environment

```bash
# Start all services with hot-reload
docker-compose up --build # change npm start to npm run dev in the dockerfile for development environment

# Start frontend development server
cd client
npm run dev
```

### Production Environment

```bash
# Build and deploy backend services
docker-compose up --build -d # # change  npm run dev to npm start in the dockerfile for production environment

# Build and serve frontend
cd client
npm run build # or deploy to your hosting service
```

### Environment-Specific Configurations

- **Development**: Uses Mailtrap for emails, local MongoDB
- **Staging**: Uses MailJet for emails, MongoDB Atlas
- **Production**: Full security hardening, CDN for static assets

---

## 🤝 Contributing

We welcome contributions!

### Development Workflow

1. **Fork** the repository
2. **Create** a feature branch (`git checkout -b feature/amazing-feature`)
3. **Commit** your changes (`git commit -m 'Add amazing feature'`)
4. **Push** to the branch (`git push origin feature/amazing-feature`)
5. **Open** a Pull Request

### Code Standards

- **Backend**: ESLint + Prettier configuration
- **Frontend**: ESLint + Prettier with React-specific rules
- **Testing**: 146 unit tests conducted
- **Documentation**: README updates for new features

---

## 👨‍💻 Contributors

- **[Mobin Mathew](https://github.com/mobin04)** - Project Creator & Lead Developer

---

## 🙏 Acknowledgments

- **Open Source Libraries**: Thanks to all the maintainers of the libraries used
- **Community**: Special thanks to the Node.js and React communities
- **Testing**: Inspiration from industry best practices

---

## Support & Contact

- **Issues**: [GitHub Issues](https://github.com/mobin04/workhive-microservice/issues)
- **Discussions**: [GitHub Discussions](https://github.com/mobin04/workhive-microservice/discussions)
- **Email**: [Contact the maintainer](mailto:your-email@example.com)

---

## ✨ Happy Building!<|MERGE_RESOLUTION|>--- conflicted
+++ resolved
@@ -65,11 +65,8 @@
 - **Smart Alerts**: Application updates, job matches, system notifications
 - **Notification Center**: Centralized inbox with read/unread status
 
-<<<<<<< HEAD
-### Analytics & Reporting
-=======
+
 ###  Analytics
->>>>>>> 89797f3d
 
 - **Employer Insights**: Application statistics per job posting
 - **Admin Dashboard**: Platform-wide usage analytics
